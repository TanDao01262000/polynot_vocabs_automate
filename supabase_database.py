--- conflicted
+++ resolved
@@ -42,14 +42,10 @@
             return existing_topic_id
         
         # Create new topic
-<<<<<<< HEAD
         topic_data = {
             "name": topic_name,
             "created_at": datetime.now().isoformat()
         }
-=======
-        topic_data = {"name": topic_name}
->>>>>>> 919e67b2
         
         # Add category_id if category_name is provided
         if category_name:
